# NOTE: pwd must be chatbot-core
services:
  database:
    image: mcr.microsoft.com/mssql/server:2019-CU29-GDR1-ubuntu-20.04
    platform: linux/amd64
    container_name: database
    hostname: database
    user: root
    restart: always
    ports:
      - "1433:1433"
    environment:
      ACCEPT_EULA: "Y"
      MSSQL_PID: "Developer"
      MSSQL_USER: ${MSSQL_USER}
      MSSQL_SA_PASSWORD: ${MSSQL_SA_PASSWORD}
    volumes:
      - mssql_data_volume:/var/opt/mssql/data
      - mssql_log_volume:/var/opt/mssql/log
      - mssql_backup_volume:/var/opt/mssql/backup
    networks:
      - backend
    healthcheck:
      test:
        [
          "CMD-SHELL",
          '/opt/mssql-tools18/bin/sqlcmd -S localhost -U "$$MSSQL_USER" -P $$MSSQL_SA_PASSWORD -d master -C -Q "SELECT 1;" || exit 1',
        ]
      interval: 10s
      timeout: 10s
      retries: 3
      start_period: 3s

  database.configurator:
    image: mcr.microsoft.com/mssql/server:2019-CU29-GDR1-ubuntu-20.04
    platform: linux/amd64
    user: root
    environment:
      ACCEPT_EULA: "Y"
      MSSQL_PID: "Developer"
      MSSQL_USER: ${MSSQL_USER}
      MSSQL_SA_PASSWORD: ${MSSQL_SA_PASSWORD}
    volumes:
      - ../data/mssql/:/docker-entrypoint-initdb.d
    depends_on:
      database:
        condition: service_healthy
    networks:
      - backend
    command: >
      /bin/bash -c "/opt/mssql-tools18/bin/sqlcmd -S database -U $$MSSQL_USER -P $$MSSQL_SA_PASSWORD -d master -C -i /docker-entrypoint-initdb.d/init.sql &&
      echo 'Database configured!'"

  cache:
    image: redis:7.4-alpine
    container_name: cache
    hostname: cache
    restart: always
    ports:
      - "6379:6379"
    networks:
      - backend
    # docker silently mounts /data even without an explicit volume mount, which enables
    # persistence. explicitly setting save and appendonly forces ephemeral behavior.
    command: redis-server --save "" --appendonly no
    healthcheck:
      test: ["CMD", "redis-cli", "ping"]
      interval: 10s
      timeout: 2s
      retries: 3
      start_period: 3s

  index:
    build:
      context: .
      dockerfile_inline: |
        FROM qdrant/qdrant:v1.12.4
        RUN apt-get update -yq && apt-get install -yqq curl
    container_name: index
    hostname: index
    restart: always
    ports:
      - "6333:6333"
      - "6334:6334"
    expose:
      - "6333" # for HTTP
      - "6334" # for gRPC
    configs:
      - source: qdrant_config
        target: ../data/qdrant/config/local.yaml
    volumes:
      - qdrant_data_volume:/qdrant/storage
    networks:
      - backend
    healthcheck:
      test: curl -s http://localhost:6333/healthz | grep -q 'healthz check passed' || exit 1
      interval: 10s
      timeout: 2s
      retries: 3
      start_period: 3s

  object_storage:
    image: minio/minio:RELEASE.2024-11-07T00-52-20Z-cpuv1
<<<<<<< HEAD
    container_name: object_storage
    hostname: object_storage
    # restart: always
=======
    container_name: object-storage
    hostname: object-storage
    restart: always
>>>>>>> 55ee6dca
    ports:
      - "9000:9000" # for web interface
      - "9001:9001" # for S3 API
    environment:
      MINIO_ROOT_USER: ${MINIO_ROOT_USER}
      MINIO_ROOT_PASSWORD: ${MINIO_ROOT_PASSWORD}
    volumes:
      - minio_data:/data
    networks:
      - backend
    command: server --console-address ":9001" /data
    healthcheck:
      test: ["CMD", "curl", "-f", "http://localhost:9000/minio/health/live"]
      interval: 30s
      timeout: 10s
      retries: 3

<<<<<<< HEAD
  # NOTE: Official port for api_server is 5000
  api_server:
=======
  # NOTE: Official port for api-server is 5000
  api-server:
>>>>>>> 55ee6dca
    build:
      context: ../../chatbot-core/backend/
      dockerfile: Dockerfile
    platform: linux/amd64
    container_name: api_server
    hostname: api_server
    restart: on-failure
    depends_on:
      database:
        condition: service_healthy
      cache:
        condition: service_healthy
      index:
        condition: service_healthy
      # INFO: for production
      # ["uv", "run", "uvicorn", "app.main:app", "--host", "0.0.0.0", "--port", "5000"]
    command: >
      /bin/sh -c "uv run alembic upgrade head &&
      echo 'starting api server' &&
      uv run fastapi dev --host 0.0.0.0 --port 5000"
    ports:
      - "5000:5000"
    env_file:
      - ./.env
      - ../../chatbot-core/.env.${ENV} # INFO: ENV here can be development or production
    volumes: # INFO: Mount for auto-reload code changes
      - ../../chatbot-core/backend/alembic/:/app/alembic
      - ../../chatbot-core/backend/app/:/app/app
      - ../../chatbot-core/backend/tests/:/app/tests
    networks:
      - backend
    extra_hosts:
      - "host.docker.internal:host-gateway"
    logging:
      driver: json-file
      options:
        max-size: "50m"
        max-file: "6"

  web_server:
    build:
      context: ../../chatbot-core/frontend
      dockerfile: Dockerfile
    container_name: web_server
    hostname: web_server
    restart: on-failure
    depends_on:
      - api_server
    ports:
      - "3000:3000"
    networks:
      - backend

  nginx:
    image: nginx:1.23.4-alpine
    restart: on-failure
    depends_on:
      - api_server
      - web_server
    environment:
      - DOMAIN=localhost
    ports:
      - "8000:80"
      - "3000:80"
    volumes:
      - ../data/nginx:/etc/nginx/conf.d
    networks:
      - frontend
    logging:
      driver: json-file
      options:
        max-size: "50m"
        max-file: "6"
    command: >
      /bin/sh -c "dos2unix /etc/nginx/conf.d/run-nginx.sh
      && /etc/nginx/conf.d/run-nginx.sh app.conf.template.dev"

volumes:
  mssql_data_volume:
  mssql_log_volume:
  mssql_backup_volume:
  qdrant_data_volume:
  minio_data:

networks:
  backend:
    driver: bridge
  frontend:
    driver: bridge

configs:
  qdrant_config:
    content: |
      log_level: INFO<|MERGE_RESOLUTION|>--- conflicted
+++ resolved
@@ -101,15 +101,9 @@
 
   object_storage:
     image: minio/minio:RELEASE.2024-11-07T00-52-20Z-cpuv1
-<<<<<<< HEAD
     container_name: object_storage
     hostname: object_storage
     # restart: always
-=======
-    container_name: object-storage
-    hostname: object-storage
-    restart: always
->>>>>>> 55ee6dca
     ports:
       - "9000:9000" # for web interface
       - "9001:9001" # for S3 API
@@ -127,13 +121,8 @@
       timeout: 10s
       retries: 3
 
-<<<<<<< HEAD
   # NOTE: Official port for api_server is 5000
   api_server:
-=======
-  # NOTE: Official port for api-server is 5000
-  api-server:
->>>>>>> 55ee6dca
     build:
       context: ../../chatbot-core/backend/
       dockerfile: Dockerfile
