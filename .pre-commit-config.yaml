--- conflicted
+++ resolved
@@ -17,21 +17,6 @@
     hooks:
       - id: gitleaks
 
-<<<<<<< HEAD
-  # TODO: Move this to CI
-  # Reorder imports
-  # - repo: https://github.com/asottile/reorder_python_imports
-  #   rev: v3.9.0
-  #   hooks:
-  #     - id: reorder-python-imports
-  #       args: ["--py311-plus", "--application-directories=src/"]
-  #       # need to ignore alembic files, since reorder-python-imports gets confused
-  #       # and thinks that alembic is a local package since there is a folder
-  #       # in the backend directory called `alembic`
-  #       exclude: ^src/deprecated_scripts/
-
-  # TODO: Move this to CI
-=======
   # Reorder python imports
   - repo: https://github.com/asottile/reorder_python_imports
     rev: v3.14.0
@@ -47,7 +32,6 @@
         # in the backend directory called `alembic`
         exclude: ^chatbot-core/backend/alembic
 
->>>>>>> dbaa137e
   # The repo currently does not and should not have imports with side effects
   # These settings will remove unused imports with side effects
   - repo: https://github.com/PyCQA/autoflake
@@ -69,11 +53,6 @@
       # Run the ruff linter
       - id: ruff
         types_or: [python, pyi]
-<<<<<<< HEAD
-      # Run the ruff formatter
-      - id: ruff-format
-        types_or: [python, pyi]
-=======
         args: [--fix]
       # Run the ruff formatter
       - id: ruff-format
@@ -87,5 +66,4 @@
   #     - id: prettier
   #       types_or: [html, css, javascript, ts, tsx]
   #       additional_dependencies:
-  #         - prettier
->>>>>>> dbaa137e
+  #         - prettier