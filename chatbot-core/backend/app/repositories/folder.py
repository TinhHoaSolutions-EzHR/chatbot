--- conflicted
+++ resolved
@@ -104,8 +104,6 @@
             Tuple[Optional[Folder], Optional[APIError]]: Folder object and APIError object if any error.
         """
         try:
-<<<<<<< HEAD
-=======
             # Check if folder exists
             folder_exists = (
                 self._db_session.query(Folder)
@@ -115,7 +113,6 @@
             if not folder_exists:
                 return APIError(kind=ErrorCodesMappingNumber.FOLDER_NOT_FOUND.value)
 
->>>>>>> 9b3792d5
             # Update folder
             self._db_session.query(Folder).filter(
                 and_(Folder.id == folder_id, Folder.user_id == user_id)
