<<<<<<< HEAD
import hashlib
import logging.handlers
=======
import asyncio
import logging
>>>>>>> d515b218
import os
import sys
from collections.abc import Callable
from datetime import datetime
from typing import Annotated
from typing import List
from typing import Optional
from typing import Type

import pdfplumber
<<<<<<< HEAD
import pydenticon
from celery import current_task
=======
>>>>>>> d515b218
from fastapi import File
from fastapi import Request
from fastapi import UploadFile
from llama_index.core import Document

from app.settings import Constants
from app.settings import Secrets
from app.utils.api.error_handler import PdfParsingError

# TODO: Replace this logger by own logger after moving logger logic to separate module
logger = logging.getLogger(__name__)


def remove_vietnamese_accents(input_str: str) -> str:
    """
    Remove Vietnamese accents from a string.

    Args:
        input_str (str): Input string with accents.

    Returns:
        str: Output string without accents.
    """
    S1 = "ÀÁÂÃÈÉÊÌÍÒÓÔÕÙÚÝàáâãèéêìíòóôõùúýĂăĐđĨĩŨũƠơƯưẠạẢảẤấẦầẨẩẪẫẬậẮắẰằẲẳẴẵẶặẸẹẺẻẼẽẾếỀềỂểỄễỆệỈỉỊịỌọỎỏỐốỒồỔổỖỗỘộỚớỜờỞởỠỡỢợỤụỦủỨứỪừỬửỮữỰựỲỳỴỵỶỷỸỹ"
    S0 = "AAAAEEEIIOOOOUUYaaaaeeeiioooouuyAaDdIiUuOoUuAaAaAaAaAaAaAaAaAaAaAaAaEeEeEeEeEeEeEeEeIiIiOoOoOoOoOoOoOoOoOoOoOoOoUuUuUuUuUuUuUuYyYyYyYy"

    return "".join([S0[S1.index(c)] if c in S1 else c for c in input_str])


def parse_pdf(
    document: Annotated[UploadFile, File(description="PDF file")],
) -> List[Document] | None:
    """
    Parse a PDF file into Llamaindex Document objects.

    Args:
        document (UploadFile): PDF file to parse.

    Returns:
        List[Document]: List of Llamaindex Document objects.
    """
    try:
        documents = []
        with pdfplumber.open(document.file) as pdf:
            for page in pdf.pages:
                documents.append(Document(text=page.extract_text()))
    except Exception as e:
        raise PdfParsingError(message="Error parsing PDF", detail=str(e))

    return documents


# TODO: Separate the logger configuration into a separate module
class ColoredFormatter(logging.Formatter):
    COLORS = {
        "DEBUG": "\033[36m",  # Cyan
        "INFO": "\033[32m",  # Green
        "WARNING": "\033[33m",  # Yellow
        "ERROR": "\033[31m",  # Red
        "CRITICAL": "\033[1;31m",  # Bold Red
        "NOTSET": "\033[91m",  # Reset
        "NOTICE": "\033[94m",  # Blue
    }

    def format(self, record: logging.LogRecord) -> str:
        """
        Format the log record when logging to the console.

        Args:
            record (logging.LogRecord): Log record.

        Returns:
            str: Formatted log message.
        """
        levelname = record.levelname
        if levelname in self.COLORS:
            prefix = self.COLORS[levelname]
            suffix = "\033[0m"

            formatted_message = super().format(record)
            level_display = f"{prefix}{levelname}{suffix}:"
            return f"{level_display.ljust(4)} {formatted_message}"

        return super().format(record)


class PlainFormatter(logging.Formatter):
    def format(self, record: logging.LogRecord) -> str:
        """
        Format the log record when logging to a file.

        Args:
            record (logging.LogRecord): Log record.

        Returns:
            str: Formatted log message.
        """
        levelname = record.levelname
        level_display = f"{levelname}:"
        formatted_message = super().format(record)
        return f"{level_display.ljust(4)} {formatted_message}"


class CeleryTaskColoredFormatter(ColoredFormatter):
    def format(self, record: logging.LogRecord) -> str:
        """
        Format the log record of a Celery task when logging to the console.

        Args:
            record (logging.LogRecord): Log record.

        Returns:
            str: Formatted log message.
        """
        task = current_task
        if task and task.request:
            record.__dict__.update(task_id=task.request.id, task_name=task.name)
            record.msg = f"[{task.name}({task.request.id})] {record.msg}"

        return super().format(record)


class CeleryTaskPlainFormatter(PlainFormatter):
    def format(self, record: logging.LogRecord) -> str:
        """
        Format the log record of a Celery task when logging to a file.

        Args:
            record (logging.LogRecord): Log record.

        Returns:
            str: Formatted log message.
        """
        task = current_task
        if task and getattr(task, "request", None):
            record.__dict__.update(task_id=task.request.id, task_name=task.name)
            record.msg = f"[{task.name}({task.request.id})] {record.msg}"

        return super().format(record)


def setup_logging_handler(
    logger: logging.Logger,
    handler: logging.Handler,
    formatter: logging.Formatter,
    log_level: str | int,
    include_uvicorn: bool = True,
    uvicorn_logger: Optional[logging.Logger] = None,
) -> None:
    """
    Set up a logging handler.

    Args:
        logger (logging.Logger): Logger instance.
        handler (logging.Handler): Logging handler.
        formatter (logging.Formatter): Logging formatter.
        log_level (str | int): Log level.
        log_file_path (str): Log file path. Defaults to None.
        include_uvicorn (bool): Include Uvicorn logs. Defaults to True.
        uvicorn_logger (logging.Logger): Uvicorn logger. Defaults to None.
    """
    # Set the log level and formatter for the handler
    handler.setLevel(log_level)
    handler.setFormatter(formatter)
    logger.addHandler(handler)

    # If Uvicorn logs should be included, configure the Uvicorn logger.
    if include_uvicorn and uvicorn_logger:
        uvicorn_logger.addHandler(handler)


def get_logger(
    name: Optional[str] = None,
    from_logger: Optional[logging.Logger] = None,
    log_level: str | int = Constants.LOGGER_LOG_LEVEL,
    log_to_console: bool = Constants.LOGGER_LOG_TO_CONSOLE,
    log_to_file: bool = Constants.LOGGER_LOG_TO_FILE,
    log_file_path: str = Constants.LOGGER_LOG_FILE_PATH,
    max_bytes: int = Constants.LOGGER_MAX_BYTES,
    backup_count: int = Constants.LOGGER_BACKUP_COUNT,
    console_formatter: Type[logging.Formatter] = ColoredFormatter,
    file_formatter: Type[logging.Formatter] = PlainFormatter,
    include_uvicorn: bool = True,
) -> logging.Logger:
    """
    Get a logger instance with optional console and file handlers.

    Args:
        name (str): Name of the logger.
        from_logger (logging.Logger): Existing logger instance to inherit from. Defaults to None.
        log_level (str | int): Log level. Defaults to INFO.
        log_to_console (bool): Log to console. Defaults to True.
        log_to_file (bool): Log to file. Defaults to False.
        log_file_path (str): Log file path. Defaults to /var/log/{PROJECT_NAME}.log.
        max_bytes (int): Max bytes. Defaults to 10MB.
        backup_count (int): Backup count. Defaults to 5.
        console_formatter (logging.Formatter): Console formatter. Defaults to ColoredFormatter.
        file_formatter (logging.Formatter): File formatter. Defaults to PlainFormatter.
        include_uvicorn (bool): Include uvicorn logs. Defaults to True.

    Returns:
        logging.Logger: Logger instance.
    """
    # Get the logger instance either from the existing logger or create a new one.
    logger: logging.Logger = None
    if not from_logger:
        name = name or __name__
        logger = logging.getLogger(name=name)
        logger.setLevel(log_level)
    else:
        logger = from_logger

    # If Uvicorn logs should be included, configure the Uvicorn logger.
    if include_uvicorn:
        uvicorn_logger = logging.getLogger("uvicorn.access")
        uvicorn_logger.handlers = []
        uvicorn_logger.setLevel(log_level)

    # Check if the logger already has handlers configured.
    if not logger.hasHandlers():
        # Set up a console handler.
        if log_to_console:
            console_handler = logging.StreamHandler(sys.stdout)
            setup_logging_handler(
                logger=logger,
                handler=console_handler,
                formatter=console_formatter(
                    fmt="%(asctime)s %(filename)30s %(lineno)4s: %(message)s",
                    datefmt="%m/%d/%Y %I:%M:%S %p",
                ),
                log_level=log_level,
                include_uvicorn=include_uvicorn,
                uvicorn_logger=uvicorn_logger,
            )

        # Set up a file handler.
        if log_to_file and log_file_path:
            # Verify the log file path exists
            verify_path_exists(path=os.path.dirname(log_file_path), create=True)

            file_handler = logging.handlers.RotatingFileHandler(
                filename=log_file_path, maxBytes=max_bytes, backupCount=backup_count
            )
            setup_logging_handler(
                logger=logger,
                handler=file_handler,
                formatter=file_formatter(
                    "%(asctime)s %(filename)30s %(lineno)4s: %(message)s",
                    datefmt="%m/%d/%Y %I:%M:%S %p",
                ),
                log_level=log_level,
                include_uvicorn=include_uvicorn,
                uvicorn_logger=uvicorn_logger,
            )

    return logger


def verify_path_exists(path: str, create: bool = False) -> None:
    """
    Verify if a path exists.

    Args:
        path (str): Path to verify.
        create (bool): Create the path if it does not exist. Defaults to False.
    """
    path_exists = os.path.exists(path)
    if not path_exists and create:
        try:
            os.makedirs(path)
            return
        except OSError as e:
            raise OSError(f"Failed to create directory '{path}'") from e

    raise FileNotFoundError(f"Directory '{path}' does not exist")


def construct_file_path(object_name: str, user_id: str = None) -> str:
    """
    Construct file path in Minio.

    Args:
        object_name (str): Name of the object.
        user_id (str): User id. Defaults to None.

    Returns:
        str: File path in Minio.

    Example:
        >>> construct_file_path("avatar", "user_id")
        # my_avatar_f6f7b43c-c0ca-4003-8143-7c5e767cde12_20211013123456.png
    """
    file_name = (
        (remove_vietnamese_accents(input_str=object_name).replace(" ", "_").lower())
        + "_"
        + user_id
        + "_"
        + datetime.now().strftime("%Y%m%d%H%M%S")
        + "."
        + Constants.AGENT_AVATAR_IDENTICON_OUTPUT_FORMAT
    )
    file_path = os.path.join(Constants.MINIO_IMAGE_BUCKET, file_name)

    return file_path


def get_database_url() -> str:
    """
    Get the database URL.

    Returns:
        str: Database URL.

    Example:
        >>> get_database_url()
        'mssql+pyodbc://sa:password@localhost/db_name?driver=ODBC+Driver+17+for+SQL+Server&TrustServerCertificate=yes
    """
    database_url = os.getenv("DATABASE_URL")
    if not database_url:
        # Try create the database URL from the environment variables
        database_url = Constants.MSSQL_CONNECTOR_URI.format(
            user=Secrets.MSSQL_USER,
            password=Secrets.MSSQL_SA_PASSWORD,
            host=Secrets.MSSQL_HOST,
            port=Secrets.MSSQL_PORT,
            db_name=Secrets.MSSQL_DB,
            driver=Constants.MSSQL_DRIVER,
        )

    return database_url


def check_client_disconnected(request: Request) -> Callable[[], bool]:
    """
    Check if the client is disconnected when streaming response.

    Args:
        request (Request): Request object.

    Returns:
        Callable[[], bool]: Function to check if the client is disconnected.
    """

    async def is_client_disconnected() -> bool:
        try:
            return await request.is_disconnected()
        except asyncio.TimeoutError:
            logger.warning("Timeout error while checking if the client is disconnected")
            return True
        except Exception as e:
            logger.error(
                f"An unexpected error occurred while checking if the client is disconnected: {str(e)}"
            )
            return True

    return is_client_disconnected<|MERGE_RESOLUTION|>--- conflicted
+++ resolved
@@ -1,10 +1,5 @@
-<<<<<<< HEAD
-import hashlib
+import asyncio
 import logging.handlers
-=======
-import asyncio
-import logging
->>>>>>> d515b218
 import os
 import sys
 from collections.abc import Callable
@@ -15,11 +10,7 @@
 from typing import Type
 
 import pdfplumber
-<<<<<<< HEAD
-import pydenticon
 from celery import current_task
-=======
->>>>>>> d515b218
 from fastapi import File
 from fastapi import Request
 from fastapi import UploadFile
