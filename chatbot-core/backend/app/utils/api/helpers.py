--- conflicted
+++ resolved
@@ -18,10 +18,6 @@
 from app.utils.api.error_handler import PdfParsingError
 
 
-S1 = "ÀÁÂÃÈÉÊÌÍÒÓÔÕÙÚÝàáâãèéêìíòóôõùúýĂăĐđĨĩŨũƠơƯưẠạẢảẤấẦầẨẩẪẫẬậẮắẰằẲẳẴẵẶặẸẹẺẻẼẽẾếỀềỂểỄễỆệỈỉỊịỌọỎỏỐốỒồỔổỖỗỘộỚớỜờỞởỠỡỢợỤụỦủỨứỪừỬửỮữỰựỲỳỴỵỶỷỸỹ"
-S0 = "AAAAEEEIIOOOOUUYaaaaeeeiioooouuyAaDdIiUuOoUuAaAaAaAaAaAaAaAaAaAaAaAaEeEeEeEeEeEeEeEeIiIiOoOoOoOoOoOoOoOoOoOoOoOoUuUuUuUuUuUuUuYyYyYyYy"
-
-
 def remove_vietnamese_accents(input_str: str) -> str:
     """
     Remove Vietnamese accents from a string.
@@ -32,6 +28,9 @@
     Returns:
         str: Output string without accents.
     """
+    S1 = "ÀÁÂÃÈÉÊÌÍÒÓÔÕÙÚÝàáâãèéêìíòóôõùúýĂăĐđĨĩŨũƠơƯưẠạẢảẤấẦầẨẩẪẫẬậẮắẰằẲẳẴẵẶặẸẹẺẻẼẽẾếỀềỂểỄễỆệỈỉỊịỌọỎỏỐốỒồỔổỖỗỘộỚớỜờỞởỠỡỢợỤụỦủỨứỪừỬửỮữỰựỲỳỴỵỶỷỸỹ"
+    S0 = "AAAAEEEIIOOOOUUYaaaaeeeiioooouuyAaDdIiUuOoUuAaAaAaAaAaAaAaAaAaAaAaAaEeEeEeEeEeEeEeEeIiIiOoOoOoOoOoOoOoOoOoOoOoOoUuUuUuUuUuUuUuYyYyYyYy"
+
     return "".join([S0[S1.index(c)] if c in S1 else c for c in input_str])
 
 
@@ -149,7 +148,9 @@
             file_handler.setFormatter(formatter)
             logger.addHandler(file_handler)
 
-<<<<<<< HEAD
+            if uvicorn_logger:
+                uvicorn_logger.addHandler(console_handler)
+
     return logger
 
 
@@ -207,11 +208,6 @@
     agent_avatar = BytesIO(image_data)
 
     return agent_avatar
-=======
-            if uvicorn_logger:
-                uvicorn_logger.addHandler(console_handler)
-
-    return logger
 
 
 def get_database_url() -> str:
@@ -236,5 +232,4 @@
             driver=Constants.MSSQL_DRIVER,
         )
 
-    return database_url
->>>>>>> 55ee6dca
+    return database_url