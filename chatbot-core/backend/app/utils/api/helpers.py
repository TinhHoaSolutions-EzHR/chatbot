import logging
import os
import sys
from typing import Annotated
from typing import List

import pdfplumber
from fastapi import File
from fastapi import UploadFile
from llama_index.core import Document

from app.settings import Constants
from app.settings import Secrets
from app.utils.api.error_handler import PdfParsingError


S1 = "ÀÁÂÃÈÉÊÌÍÒÓÔÕÙÚÝàáâãèéêìíòóôõùúýĂăĐđĨĩŨũƠơƯưẠạẢảẤấẦầẨẩẪẫẬậẮắẰằẲẳẴẵẶặẸẹẺẻẼẽẾếỀềỂểỄễỆệỈỉỊịỌọỎỏỐốỒồỔổỖỗỘộỚớỜờỞởỠỡỢợỤụỦủỨứỪừỬửỮữỰựỲỳỴỵỶỷỸỹ"
S0 = "AAAAEEEIIOOOOUUYaaaaeeeiioooouuyAaDdIiUuOoUuAaAaAaAaAaAaAaAaAaAaAaAaEeEeEeEeEeEeEeEeIiIiOoOoOoOoOoOoOoOoOoOoOoOoUuUuUuUuUuUuUuYyYyYyYy"


def remove_vietnamese_accents(input_str: str) -> str:
    """
    Remove Vietnamese accents from a string.

    Args:
        input_str (str): Input string with accents.

    Returns:
        str: Output string without accents.
    """
    return "".join([S0[S1.index(c)] if c in S1 else c for c in input_str])


def parse_pdf(
    document: Annotated[UploadFile, File(description="PDF file")],
) -> List[Document] | None:
    """
    Parse a PDF file into Llamaindex Document objects.

    Args:
        document (UploadFile): PDF file to parse.

    Returns:
        List[Document]: List of Llamaindex Document objects.
    """
    try:
        documents = []
        with pdfplumber.open(document.file) as pdf:
            for page in pdf.pages:
                documents.append(Document(text=page.extract_text()))
    except Exception as e:
        raise PdfParsingError(message="Error parsing PDF", detail=str(e))

    return documents


class ColoredFormatter(logging.Formatter):
    COLORS = {
        "DEBUG": "\033[36m",  # Cyan
        "INFO": "\033[32m",  # Green
        "WARNING": "\033[33m",  # Yellow
        "ERROR": "\033[31m",  # Red
        "CRITICAL": "\033[1;31m",  # Bold Red
        "NOTSET": "\033[91m",  # Reset
        "NOTICE": "\033[94m",  # Blue
    }

    def format(self, record: logging.LogRecord) -> str:
        """
        Format the log record.

        Args:
            record (logging.LogRecord): Log record.

        Returns:
            str: Formatted log message.
        """
        # Get the log level name
        levelname = record.levelname
        if levelname in self.COLORS:
            prefix = self.COLORS[levelname]
            suffix = "\033[0m"

            # Format the log message
            formatted_message = super().format(record)
            level_display = f"{prefix}{levelname}{suffix}:"
            return f"{level_display.ljust(18)} {formatted_message}"

        return super().format(record)


def get_logger(
    name: str,
    log_level: str | int = Constants.LOGGER_LOG_LEVEL,
    log_to_console: bool = Constants.LOGGER_LOG_TO_CONSOLE,
    log_to_file: bool = Constants.LOGGER_LOG_TO_FILE,
    log_file_path: str = Constants.LOGGER_LOG_FILE_PATH,
    max_bytes: int = Constants.LOGGER_MAX_BYTES,
    backup_count: int = Constants.LOGGER_BACKUP_COUNT,
) -> logging.Logger:
    """
    Get the logger instance

    Args:
        name (str): Name of the logger.
        log_level (str | int): Log level.
        log_to_console (bool): Log to console.
        log_to_file (bool): Log to file.
        log_file_path (str): Log file path.
        max_bytes (int): Max bytes.
        backup_count (int): Backup count.

    Returns:
        logging.Logger: Logger instance.
    """
    logger = logging.getLogger(name=name)
    logger.setLevel(log_level)

    uvicorn_logger = logging.getLogger("uvicorn.access")
    uvicorn_logger.handlers = []
    uvicorn_logger.setLevel(log_level)

    if not logger.hasHandlers():
        formatter = ColoredFormatter(
            "%(asctime)s - %(name)s - %(levelname)s - %(message)s",
            datefmt="%m/%d/%Y %I:%M:%S %p",
        )

        if log_to_console:
            console_handler = logging.StreamHandler(sys.stdout)
            console_handler.setLevel(log_level)
            console_handler.setFormatter(formatter)
            logger.addHandler(console_handler)

            if uvicorn_logger:
                uvicorn_logger.addHandler(console_handler)

        if log_to_file:
            file_handler = logging.handlers.RotatingFileHandler(
                log_file_path,
                maxBytes=max_bytes,
                backupCount=backup_count,
            )
            file_handler.setLevel(log_level)
            file_handler.setFormatter(formatter)
            logger.addHandler(file_handler)

<<<<<<< HEAD
            if uvicorn_logger:
                uvicorn_logger.addHandler(console_handler)

    return logger
=======
    return logger


def get_database_url() -> str:
    """
    Get the database URL.

    Returns:
        str: Database URL.

    Example:
        >>> get_database_url()
        'mssql+pyodbc://sa:password@localhost/db_name?driver=ODBC+Driver+17+for+SQL+Server&TrustServerCertificate=yes
    """
    database_url = os.getenv("DATABASE_URL")
    if not database_url:
        # Try create the database URL from the environment variables
        database_url = Constants.MSSQL_CONNECTOR_URI.format(
            user=Secrets.MSSQL_USER,
            password=Secrets.MSSQL_SA_PASSWORD,
            host=Secrets.MSSQL_HOST,
            db_name=Secrets.MSSQL_DB,
            driver=Constants.MSSQL_DRIVER,
        )

    return database_url
>>>>>>> a333de6e
<|MERGE_RESOLUTION|>--- conflicted
+++ resolved
@@ -145,12 +145,9 @@
             file_handler.setFormatter(formatter)
             logger.addHandler(file_handler)
 
-<<<<<<< HEAD
             if uvicorn_logger:
                 uvicorn_logger.addHandler(console_handler)
 
-    return logger
-=======
     return logger
 
 
@@ -176,5 +173,4 @@
             driver=Constants.MSSQL_DRIVER,
         )
 
-    return database_url
->>>>>>> a333de6e
+    return database_url