--- conflicted
+++ resolved
@@ -3,6 +3,26 @@
   const daysAgoDate = new Date(today);
   daysAgoDate.setDate(today.getDate() - daysAgo);
   return daysAgoDate;
+}
+
+export function convertDateToEndOfDay(date?: Date | null) {
+  if (!date) {
+    return date;
+  }
+
+  const dateCopy = new Date(date);
+  dateCopy.setHours(23, 59, 59, 999);
+  return dateCopy;
+}
+
+export function convertDateToStartOfDay(date?: Date | null) {
+  if (!date) {
+    return date;
+  }
+
+  const dateCopy = new Date(date);
+  dateCopy.setHours(0, 0, 0, 0);
+  return dateCopy;
 }
 
 export function convertDateToEndOfDay(date?: Date | null) {
@@ -66,11 +86,8 @@
 
 export const buildDateString = (date: Date | null) => {
   return date
-<<<<<<< HEAD
     ? `${Math.round((new Date().getTime() - date.getTime()) / (1000 * 60 * 60 * 24))} days ago`
-=======
-    ? `${Math.round((new Date().getTime() - date.getTime()) / (1000 * 60 * 60 * 24))} da,ys ago`
->>>>>>> b62763a1
+
     : 'Select a time range';
 };
 
